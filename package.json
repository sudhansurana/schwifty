--- conflicted
+++ resolved
@@ -28,25 +28,14 @@
   ],
   "dependencies": {
     "@hapi/hoek": "8.x.x",
-<<<<<<< HEAD
-    "@hapi/joi": "15.x.x",
-=======
     "@hapi/joi": "16.x.x",
-    "tmp": "0.1.x",
->>>>>>> caa6aa73
     "toys": "2.x.x"
   },
   "peerDependencies": {
     "@hapi/hapi": ">=17 <19",
-<<<<<<< HEAD
-    "@hapi/joi": ">=14 <16",
+    "@hapi/joi": ">=16",
     "knex": ">=0.16",
-    "objection": ">=1 <2"
-=======
-    "@hapi/joi": ">=16",
-    "knex": ">=0.8",
     "objection": ">=1 <3"
->>>>>>> caa6aa73
   },
   "devDependencies": {
     "@hapi/code": "6.x.x",
