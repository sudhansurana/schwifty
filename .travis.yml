language: node_js

node_js:
<<<<<<< HEAD
=======
  - "4"
  - "6"
>>>>>>> 53c4eb8b
  - "8"

after_script: "npm run coveralls"<|MERGE_RESOLUTION|>--- conflicted
+++ resolved
@@ -1,11 +1,8 @@
 language: node_js
 
 node_js:
-<<<<<<< HEAD
-=======
-  - "4"
-  - "6"
->>>>>>> 53c4eb8b
   - "8"
+  - "9"
+  - "node"
 
 after_script: "npm run coveralls"