'use strict';

// Load modules

const Path = require('path');
<<<<<<< HEAD
const Util = require('util');
const Tmp = require('tmp');
=======
>>>>>>> 15e2d51c
const Lab = require('@hapi/lab');
const Code = require('@hapi/code');
const Hapi = require('@hapi/hapi');
const Joi = require('@hapi/joi');
const Hoek = require('@hapi/hoek');
const Objection = require('objection');
const Knex = require('knex');
const TestModels = require('./models');
const Schwifty = require('..');

// Test shortcuts

const lab = exports.lab = Lab.script();
const expect = Code.expect;
const describe = lab.describe;
const before = lab.before;
const it = lab.it;

describe('Schwifty', () => {

    const getOptions = (extras = {}) => {

        const options = {
            knex: {
                client: 'sqlite3',
                useNullAsDefault: true,
                connection: {
                    filename: ':memory:'
                }
            }
        };

        return Hoek.applyToDefaults(options, extras);
    };

    const makeKnex = () => {

        return Knex({
            client: 'sqlite3',
            useNullAsDefault: true,
            connection: {
                filename: ':memory:'
            },
            migrations: {
                tableName: 'TestMigrations'
            }
        });
    };

    const basicKnexConfig = {
        client: 'sqlite3',
        useNullAsDefault: true
    };

    const getServer = async (options) => {

        const server = Hapi.server();

        await server.register({
            plugin: Schwifty,
            options
        });

        return server;
    };

    const state = (realm) => {

        return realm.plugins.schwifty;
    };

    const getRootRealm = (server) => {

        let realm = server.realm;

        while (realm.parent) {
            realm = realm.parent;
        }

        return realm;
    };

    before(() => {

        require('sqlite3'); // Just warm-up sqlite, so that the tests have consistent timing
    });

    it('connects models to knex instance during onPreStart.', async () => {

        const config = getOptions({
            models: [
                TestModels.Dog,
                TestModels.Person
            ]
        });

        const server = await getServer(config);

        expect(server.models().Dog.knex()).to.not.exist();
        expect(server.models().Person.knex()).to.not.exist();

        await server.initialize();

        expect(server.models().Dog.knex()).to.exist();
        expect(server.models().Person.knex()).to.exist();
    });

    it('tears-down connections onPostStop.', async () => {

        const server = await getServer(getOptions());
        let toredown = 0;

        const origDestroy = server.knex().destroy;
        server.knex().destroy = () => {

            ++toredown;
            return origDestroy.call(server.knex());
        };

        await server.initialize();
        await server.stop();

        expect(toredown).to.equal(1);
    });

    it('tears-down multiple connections onPostStop.', async () => {

        const server = await getServer(getOptions());

        let toredown = 0;

        const plugin1 = {
            name: 'plugin-one',
            register: (srv, opts) => {

                // Creates plugin-specific knex instance using the base connection configuration specified in getOptions
                srv.schwifty(getOptions({
                    models: [
                        TestModels.Dog,
                        TestModels.Person
                    ]
                }));

                expect(srv.knex()).to.not.shallow.equal(server.knex());

                const origDestroy = srv.knex().destroy;
                srv.knex().destroy = () => {

                    ++toredown;
                    return origDestroy.call(srv.knex());
                };
            }
        };

        const plugin2 = {
            name: 'plugin-two',
            register: (srv, opts) => {

                srv.schwifty([TestModels.Zombie]);

                // Plugin 2 will use the root server's (referenced by server variable) knex connection
                expect(srv.knex()).to.shallow.equal(server.knex());

                const origDestroy = srv.knex().destroy;
                srv.knex().destroy = () => {

                    ++toredown;
                    return origDestroy.call(srv.knex());
                };
            }
        };

        await server.register([plugin1, plugin2]);
        await server.initialize();
        await server.stop();

        expect(toredown).to.equal(2);
    });

    it('does not tear-down connections onPostStop with option `teardownOnStop` false.', async () => {

        const options = getOptions({ teardownOnStop: false });
        const server = await getServer(options);
        let toredown = 0;

        const origDestroy = server.knex().destroy;
        server.knex().destroy = () => {

            ++toredown;
            return origDestroy.call(server.knex());
        };

        server.ext('onPreStop', () => {

            expect(server.knex()).to.exist();
        });

        await server.initialize();
        await server.stop();

        expect(toredown).to.equal(0);
    });

    it('can be registered multiple times.', async () => {

        const server = await getServer(getOptions({
            models: [
                TestModels.Dog,
                TestModels.Person
            ]
        }));

        expect(server.registrations.schwifty).to.exist();

        await server.register({
            plugin: Schwifty,
            options: { models: [TestModels.Movie, TestModels.Zombie] }
        });

        expect(Object.keys(server.models())).to.only.contain([
            'Dog',
            'Person',
            'Movie',
            'Zombie'
        ]);
    });

    describe('plugin registration', () => {

        it('takes `models` option as an array of objects.', async () => {

            const options = getOptions({
                models: [
                    TestModels.Dog,
                    TestModels.Person
                ]
            });

            const server = await getServer(options);
            const models = server.models();

            expect(models.Dog).to.exist();
            expect(models.Person).to.exist();
        });

        it('throws if the `models` option is not an array or string.', async () => {

            const options = getOptions({ models: {} });

            // We check the message against a regex because it also contains info on the server's knex connection and models, which are impractical / impossible to match exactly via string
            await expect(getServer(options)).to.reject(/^Bad plugin options passed to schwifty\./);
        });

        it('throws when `teardownOnStop` is specified more than once.', async () => {

            const options = getOptions({ teardownOnStop: false });
            const server = await getServer(options);
            const plugin = {
                name: 'my-plugin',
                register: async (srv, opts) => {

                    await srv.register({ options, plugin: Schwifty });
                }
            };

            await expect(server.register(plugin)).to.reject('Schwifty\'s teardownOnStop option can only be specified once.');
        });

        it('throws when `migrateOnStart` is specified more than once.', async () => {

            const server = await getServer({ migrateOnStart: false });
            const plugin = {
                name: 'my-plugin',
                register: async (srv, opts) => {

                    await srv.register({ plugin: Schwifty, options: { migrateOnStart: false } });
                }
            };

            await expect(server.register(plugin)).to.reject('Schwifty\'s migrateOnStart option can only be specified once.');
        });

        it('throws when multiple knex instances passed to same server.', async () => {

            const server = await getServer({ knex: Knex(basicKnexConfig) });

            await expect(server.register({
                plugin: Schwifty,
                options: { knex: Knex(basicKnexConfig) }
            })).to.reject('A knex instance/config may be specified only once per server or plugin.');
        });
    });

    describe('server.schwifty() decoration', () => {

        it('aggregates models across plugins.', async () => {

            const options = getOptions({
                models: [
                    TestModels.Dog,
                    TestModels.Person
                ]
            });

            const server = await getServer(options);

            const plugin1 = {
                name: 'plugin-one',
                register: (srv, opts) => {

                    srv.schwifty({
                        models: [TestModels.Movie]
                    });
                }
            };

            const plugin2 = {
                name: 'plugin-two',
                register: (srv, opts) => {

                    srv.schwifty({
                        models: [TestModels.Zombie]
                    });
                }
            };

            await server.register([plugin1, plugin2]);
            await server.initialize();

            // Grab all models across plugins by passing true here:
            const models = server.models(true);

            expect(models.Dog.tableName).to.equal('Dog');
            expect(models.Person.tableName).to.equal('Person');
            expect(models.Zombie.tableName).to.equal('Zombie');
            expect(models.Movie.tableName).to.equal('Movie');
        });

        it('aggregates model definitions within a plugin.', async () => {

            const server = await getServer(getOptions({
                models: [
                    TestModels.Dog,
                    TestModels.Person
                ]
            }));

            const rootState = state(getRootRealm(server));
            expect(Object.keys(rootState.models)).to.equal(['Dog', 'Person']);

            const plugin = {
                name: 'my-plugin',
                register: (srv, opts) => {

                    srv.schwifty({
                        models: [TestModels.Movie]
                    });

                    srv.schwifty({
                        models: [TestModels.Zombie]
                    });

                    srv.app.myState = state(srv.realm);
                }
            };

            await server.register(plugin);
            await server.initialize();

            expect(Object.keys(server.app.myState.models)).to.equal(['Movie', 'Zombie']);
            expect(Object.keys(rootState.models)).to.only.contain([
                'Dog',
                'Person',
                'Movie',
                'Zombie'
            ]);
        });

        it('accepts a single model definition.', async () => {

            const server = await getServer(getOptions());

            const plugin = {
                name: 'my-plugin',
                register: (srv, opts) => {

                    srv.schwifty(TestModels.Zombie);
                }
            };

            await server.register(plugin);

            expect(state(server.realm).models.Zombie).to.exist();
        });

        it('accepts `knex` as a knex instance.', async () => {

            const options = getOptions();
            delete options.knex;

            const server = await getServer(options);
            const knex = Knex(basicKnexConfig);

            const plugin = {
                name: 'my-plugin',
                register: (srv, opts) => {

                    srv.schwifty({ knex });

                    expect(srv.knex()).to.shallow.equal(knex);
                }
            };

            await server.register(plugin);
        });

        it('throws on invalid config.', async () => {

            const server = await getServer(getOptions());

            const plugin = {
                name: 'my-plugin',
                register: (srv, opts) => {

                    expect(() => {

                        srv.schwifty({ invalidProp: 'bad' });
                    }).to.throw(/\"value\" does not match any of the allowed types/);
                }
            };

            await server.register(plugin);
        });

        it('throws on model name collision.', async () => {

            const server = await getServer(getOptions({
                models: [
                    TestModels.Dog,
                    TestModels.Person
                ]
            }));

            const plugin = {
                name: 'my-plugin',
                register: (srv, opts) => {

                    srv.schwifty(TestModels.Dog);
                }
            };

            await expect(server.register(plugin)).to.reject('Model "Dog" has already been registered.');
        });

        it('throws when multiple knex instances passed to same plugin.', async () => {

            const server = await getServer({});

            const plugin = {
                name: 'my-plugin',
                register: (srv, opts) => {

                    srv.schwifty({ knex: Knex(basicKnexConfig) });

                    expect(() => {

                        srv.schwifty({ knex: Knex(basicKnexConfig) });
                    }).to.throw('A knex instance/config may be specified only once per server or plugin.');
                }
            };

            await server.register(plugin);
        });
    });

    describe('request.knex(), server.knex(), and h.knex() decorations', () => {

        it('returns root server\'s knex instance by default.', async () => {

            const knex = makeKnex();
            const server = await getServer({ knex });

            const plugin = {
                name: 'plugin',
                register: (srv, opts) => {

                    srv.route({
                        path: '/plugin',
                        method: 'get',
                        handler: (request) => {

                            expect(request.knex()).to.shallow.equal(knex);
                            return { ok: true };
                        }
                    });

                    srv.ext('onRequest', (request, h) => {

                        expect(h.knex()).to.shallow.equal(knex);
                        return h.continue;
                    });

                    expect(srv.knex()).to.shallow.equal(knex);
                }
            };

            await server.register(plugin);

            // Root server's knex
            expect(server.knex()).to.shallow.equal(knex);

            const res = await server.inject('/plugin');
            expect(res.result).to.equal({ ok: true });
        });

        it('returns plugin\'s knex instance over root server\'s.', async () => {

            const knex1 = makeKnex();
            const knex2 = makeKnex();
            const server = await getServer({ knex: knex1 });

            const plugin = {
                name: 'plugin',
                register: (srv, opts) => {

                    srv.schwifty({ knex: knex2 });

                    srv.route({
                        path: '/plugin',
                        method: 'get',
                        handler: (request) => {

                            expect(request.knex()).to.shallow.equal(knex2);
                            return { ok: true };
                        }
                    });

                    srv.ext('onRequest', (request, h) => {

                        expect(h.knex()).to.shallow.equal(knex2);
                        return h.continue;
                    });

                    expect(srv.knex()).to.shallow.equal(knex2);
                }
            };

            await server.register(plugin);

            // Root server's knex
            expect(server.knex()).to.shallow.equal(knex1);

            const res = await server.inject('/plugin');
            expect(res.result).to.equal({ ok: true });
        });

        it('returns null when there are no plugin or root knex instances.', async () => {

            const server = await getServer({});

            const plugin = {
                name: 'plugin',
                register: (srv, opts) => {

                    srv.route({
                        path: '/plugin',
                        method: 'get',
                        handler: (request) => {

                            expect(request.knex()).to.equal(null);
                            return { ok: true };
                        }
                    });

                    srv.ext('onRequest', (request, h) => {

                        expect(h.knex()).to.equal(null);
                        return h.continue;
                    });

                    expect(srv.knex()).to.equal(null);
                }
            };

            await server.register(plugin);

            // Root server's non-knex
            expect(server.knex()).to.equal(null);

            const res = await server.inject('/plugin');
            expect(res.result).to.equal({ ok: true });
        });
    });

    describe('server initialization', () => {

        it('binds knex instances to models.', async () => {

            const knex = makeKnex();
            const server = await getServer({ knex, models: [TestModels.Person] });

            expect(server.models().Person.knex()).to.not.exist();

            await server.initialize();

            expect(server.models().Person.knex()).to.shallow.equal(knex);
        });

        it('binds root knex instance to plugins\' models by default.', async () => {

            const knex = makeKnex();
            const server = await getServer({ knex });

            const plugin = {
                name: 'plugin',
                register: (srv, opts) => {

                    srv.schwifty(TestModels.Person);
                }
            };

            await server.register(plugin);
            expect(server.models(true).Person.knex()).to.not.exist();

            await server.initialize();
            expect(server.models(true).Person.knex()).to.shallow.equal(knex);
        });

        it('binds plugins\' knex instance to plugins\' models over roots\'.', async () => {

            const knex1 = makeKnex();
            const knex2 = makeKnex();
            const server = await getServer({ knex: knex1 });

            const plugin = {
                name: 'plugin',
                register: (srv, opts) => {

                    srv.schwifty({ knex: knex2, models: [TestModels.Person] });
                }
            };

            await server.register(plugin);
            expect(server.models(true).Person.knex()).to.not.exist();

            await server.initialize();
            expect(server.models(true).Person.knex()).to.shallow.equal(knex2);
        });

        it('does not bind knex instance to models when there are no plugin or root knex instances.', async () => {

            const server = await getServer({});

            const plugin = {
                name: 'plugin',
                register: (srv, opts) => {

                    srv.schwifty(TestModels.Person);
                }
            };

            await server.register(plugin);
            expect(server.models(true).Person.knex()).to.not.exist();

            await server.initialize();
            expect(server.models(true).Person.knex()).to.not.exist();
        });

        it('does not bind knex instance when model already has a knex instance.', async () => {

            const knex1 = makeKnex();
            const knex2 = makeKnex();

            const Person = class Person extends TestModels.Person {};
            Person.knex(knex2);

            const server = await getServer({ knex: knex1, models: [Person] });

            expect(server.models().Person).to.shallow.equal(Person);
            expect(server.models().Person.knex()).to.shallow.equal(knex2);

            await server.initialize();

            expect(server.models().Person).to.shallow.equal(Person);
            expect(server.models().Person.knex()).to.shallow.equal(knex2);
        });

        describe('bails when a knex instance is not pingable', () => {

            const failKnexWith = (knex, error) => {

                knex.queryBuilder = () => ({
                    select: () => {

                        throw error;
                    }
                });

                return knex;
            };

            it('and lists associated models in error.', async () => {

                const knex = failKnexWith(makeKnex(), new Error());
                const server = await getServer({ knex, models: [TestModels.Dog] });

                const plugin = {
                    name: 'plugin',
                    register: (srv, opts) => {

                        srv.schwifty(TestModels.Person);
                    }
                };

                await server.register(plugin);
                await expect(server.initialize()).to.reject(/^Could not connect to database using schwifty knex instance for models: "Dog", "Person"\./);
            });

            it('and doesn\'t list associated models in error when there are none.', async () => {

                const knex = failKnexWith(makeKnex(), new Error());
                const server = await getServer({ knex });

                await expect(server.initialize()).to.reject(/^Could not connect to database using schwifty knex instance\./);
            });

            it('and augments the original error\'s message.', async () => {

                const error = new Error('Also this other thing went wrong.');
                const knex = failKnexWith(makeKnex(), error);
                const server = await getServer({ knex });

                const thrown = await expect(server.initialize()).to.reject();
                expect(thrown).to.shallow.equal(error);
                expect(thrown.message).to.equal('Could not connect to database using schwifty knex instance.: Also this other thing went wrong.');
            });

            it('and adds a message to the original error if it did not already have one.', async () => {

                const error = new Error();
                const knex = failKnexWith(makeKnex(), error);
                const server = await getServer({ knex });

                const thrown = await expect(server.initialize()).to.reject();
                expect(thrown).to.shallow.equal(error);
                expect(thrown.message).to.equal('Could not connect to database using schwifty knex instance.');
            });

            it('and only requires one not be pingable to fail.', async () => {

                const server = await getServer({ knex: makeKnex() });

                const error = new Error();
                const knex = failKnexWith(makeKnex(), error);
                const plugin = {
                    name: 'plugin',
                    register: (srv, opts) => {

                        srv.schwifty({ knex });
                    }
                };

                await server.register(plugin);

                const thrown = await expect(server.initialize()).to.reject();
                expect(thrown).to.shallow.equal(error);
            });
        });
    });

    describe('migrations', () => {

        it('does not run by default.', async () => {

            const server = await getServer(getOptions({
                migrationsDir: './test/migrations/basic'
            }));

            const versionPre = await server.knex().migrate.currentVersion();
            expect(versionPre).to.equal('none');

            await server.initialize();

            const versionPost = await server.knex().migrate.currentVersion();
            expect(versionPost).to.equal('none');
        });

        it('does not run when `migrateOnStart` plugin/server option is `false`.', async () => {

            const server = await getServer(getOptions({
                migrationsDir: './test/migrations/basic',
                migrateOnStart: false
            }));

            const versionPre = await server.knex().migrate.currentVersion();
            expect(versionPre).to.equal('none');

            await server.initialize();

            const versionPost = await server.knex().migrate.currentVersion();
            expect(versionPost).to.equal('none');
        });

        it('migrates to latest when `migrateOnStart` plugin/server option is `true`.', async () => {

            const server = await getServer(getOptions({
                migrationsDir: './test/migrations/basic',
                migrateOnStart: true
            }));

            const versionPre = await server.knex().migrate.currentVersion();
            expect(versionPre).to.equal('none');

            await server.initialize();

            const versionPost = await server.knex().migrate.currentVersion();
            expect(versionPost).to.equal('basic.js');
        });

        it('migrates to latest when `migrateOnStart` plugin/server option is `\'latest\'`.', async () => {

            const server = await getServer(getOptions({
                migrationsDir: './test/migrations/basic',
                migrateOnStart: 'latest'
            }));

            const versionPre = await server.knex().migrate.currentVersion();
            expect(versionPre).to.equal('none');

            await server.initialize();

            const versionPost = await server.knex().migrate.currentVersion();
            expect(versionPost).to.equal('basic.js');
        });

        it('rollsback when `migrateOnStart` plugin/server option is `\'rollback\'`.', async () => {

            const server1 = await getServer(getOptions({
                migrationsDir: './test/migrations/basic',
                migrateOnStart: true
            }));

            await server1.initialize();
            const versionPre = await server1.knex().migrate.currentVersion();
            expect(versionPre).to.equal('basic.js');

            const server2 = await getServer({
                knex: server1.knex(),
                migrationsDir: './test/migrations/basic',
                migrateOnStart: 'rollback'
            });

            expect(server1.knex()).to.shallow.equal(server2.knex());

            await server2.initialize();
            const versionPost = await server2.knex().migrate.currentVersion();
            expect(versionPost).to.equal('none');
        });

        it('accepts absolute `migrationsDir`s.', async () => {

            const server = await getServer(getOptions({
                migrationsDir: Path.join(process.cwd(), 'test/migrations/basic'),
                migrateOnStart: true
            }));

            await server.initialize();

            const version = await server.knex().migrate.currentVersion();
            expect(version).to.equal('basic.js');
        });

        it('respects server.path() when setting `migrationsDir`.', async () => {

            const server = await getServer(getOptions({
                migrateOnStart: true
            }));

            server.path(`${__dirname}/migrations`);
            server.schwifty({ migrationsDir: 'basic' });

            const versionPre = await server.knex().migrate.currentVersion();
            expect(versionPre).to.equal('none');

            await server.initialize();

            const versionPost = await server.knex().migrate.currentVersion();
            expect(versionPost).to.equal('basic.js');
        });

        it('coalesces migrations in different directories across plugins sharing knex instances.', async () => {

            // Generates an object callable by server.register
            const makePlugin = (id, knex, migrationsDir) => ({
                name: `plugin-${id}`,
                register: (server, options) => {

                    server.schwifty({ knex, migrationsDir });
                }
            });

            const knex1 = makeKnex();
            const knex2 = makeKnex();

            // Our root server uses the knex1 knex instance as its default
            // (fallback if no plugin-specific instance)
            const server = await getServer({
                knex: knex1,
                migrateOnStart: true
            });

            // plugin3 will default to using knex1 as the plugin's knex instance,
            // so we'll expect this directory's migration files to be listed for the knex1 instance.

            const plugin1 = makePlugin(1, knex1, './test/migrations/basic');
            const plugin2 = makePlugin(2, knex2, './test/migrations/basic');
            const plugin3 = makePlugin(3, undefined, './test/migrations/extras-one');
            const plugin4 = makePlugin(4, knex2, './test/migrations/extras-two');
            const plugin5 = makePlugin(5, knex1);

            await server.register([
                plugin1,
                plugin2,
                plugin3,
                plugin4,
                plugin5
            ]);

            await server.initialize();

            const migrations1 = await knex1('TestMigrations').columns('name').orderBy('name', 'asc');
            const migrations2 = await knex2('TestMigrations').columns('name').orderBy('name', 'asc');

            const getName = (x) => x.name;

            expect(migrations1.map(getName)).to.equal(['basic.js', 'extras-one-1st.js', 'extras-one-2nd.js']);
            expect(migrations2.map(getName)).to.equal(['basic.js', 'extras-two-1st.js', 'extras-two-2nd.js']);
        });

        it('ignores non-migration files.', async () => {

            const server = await getServer(getOptions({
                migrationsDir: './test/migrations/non-migration',
                migrateOnStart: true
            }));

            await server.initialize();

            const version = await server.knex().migrate.currentVersion();

            // If 2nd-bad had run, that would be the current version due to sort order
            expect(version).to.equal('1st-good.js');
        });
    });

    describe('request.models(), server.models(), and h.models() decorations', () => {

        it('return empty object before server initialization.', async () => {

            const server = await getServer(getOptions());

            server.route({
                path: '/',
                method: 'get',
                handler: (request) => {

                    expect(request.models()).to.equal({});
                    expect(request.models(true)).to.equal({});
                    return { ok: true };
                }
            });

            expect(server.models()).to.equal({});
            expect(server.models(true)).to.equal({});

            const response = await server.inject('/');
            expect(response.result).to.equal({ ok: true });
        });

        it('return empty object if no models have been added.', async () => {

            const server = await getServer(getOptions());

            server.route({
                path: '/root',
                method: 'get',
                handler: (request) => {

                    expect(request.models()).to.equal({});
                    expect(request.models(true)).to.equal({});
                    return { ok: 'root' };
                }
            });

            server.ext('onRequest', (request, h) => {

                expect(h.models()).to.equal({});
                expect(h.models(true)).to.equal({});

                return h.continue;
            });

            expect(server.models()).to.equal({});
            expect(server.models(true)).to.equal({});

            // Plugin here to show that models() defaults to {} (schwifty isn't called)
            const plugin = {
                name: 'my-plugin',
                register: (srv, opts) => {

                    srv.route({
                        path: '/plugin',
                        method: 'get',
                        handler: (request) => {

                            const models = request.models();
                            expect(models).to.equal({});
                            return { ok: 'plugin' };
                        }
                    });

                    srv.ext('onRequest', (request, h) => {

                        expect(h.models()).to.equal({});
                        expect(h.models(true)).to.equal({});

                        return h.continue;
                    });
                }
            };

            await server.register(plugin);
            await server.initialize();

            const res1 = await server.inject('/root');
            expect(res1.result).to.equal({ ok: 'root' });

            const res2 = await server.inject('/plugin');
            expect(res2.result).to.equal({ ok: 'plugin' });
        });

        it('solely return models registered in route\'s realm by default.', async () => {

            const server = await getServer(getOptions({
                models: [
                    TestModels.Dog,
                    TestModels.Person
                ]
            }));

            server.route({
                path: '/root',
                method: 'get',
                handler: (request) => {

                    const models = request.models();
                    expect(models).to.have.length(3);
                    expect(models.Dog.tableName).to.equal('Dog');
                    expect(models.Person.tableName).to.equal('Person');
                    expect(models.Movie.tableName).to.equal('Movie');
                    return { ok: 'root' };
                }
            });

            server.ext('onPreStart', () => {

                const models = server.models();
                expect(models).to.have.length(3);
                expect(models.Dog.tableName).to.equal('Dog');
                expect(models.Person.tableName).to.equal('Person');
                expect(models.Movie.tableName).to.equal('Movie');
            });

            server.ext('onRequest', (request, h) => {

                const models = h.models();
                expect(models).to.have.length(3);
                expect(models.Dog.tableName).to.equal('Dog');
                expect(models.Person.tableName).to.equal('Person');
                expect(models.Movie.tableName).to.equal('Movie');

                return h.continue;
            });

            const plugin = {
                name: 'my-plugin',
                register: (srv) => {

                    srv.schwifty(TestModels.Movie);
                    srv.route({
                        path: '/plugin',
                        method: 'get',
                        handler: (request) => {

                            const models = request.models();
                            expect(models).to.have.length(1);
                            expect(models.Movie.tableName).to.equal('Movie');
                            return { ok: 'plugin' };
                        }
                    });
                    srv.ext('onPreStart', () => {

                        const models = srv.models();
                        expect(models).to.have.length(1);
                        expect(models.Movie.tableName).to.equal('Movie');
                    });
                    srv.ext('onRequest', (request, h) => {

                        const models = h.models();
                        expect(models).to.have.length(1);
                        expect(models.Movie.tableName).to.equal('Movie');

                        return h.continue;
                    });
                }
            };

            await server.register(plugin);
            await server.initialize();

            const res1 = await server.inject('/root');
            expect(res1.result).to.equal({ ok: 'root' });

            const res2 = await server.inject('/plugin');
            expect(res2.result).to.equal({ ok: 'plugin' });
        });

        it('return empty object if no models defined in route\'s realm.', async () => {

            const server = await getServer(getOptions());
            const plugin = {
                name: 'my-plugin',
                register: (srv, opts) => {

                    srv.route({
                        path: '/',
                        method: 'get',
                        handler: (request) => {

                            const models = request.models();
                            expect(models).to.be.an.object();
                            expect(Object.keys(models)).to.have.length(0);
                            return { ok: true };
                        }
                    });
                    srv.ext('onPreStart', () => {

                        const models = srv.models();
                        expect(models).to.be.an.object();
                        expect(Object.keys(models)).to.have.length(0);
                    });
                    srv.ext('onRequest', (request, h) => {

                        const models = h.models();
                        expect(models).to.be.an.object();
                        expect(Object.keys(models)).to.have.length(0);

                        return h.continue;
                    });
                }
            };

            await server.register(plugin);
            await server.initialize();

            const response = await server.inject('/');
            expect(response.result).to.equal({ ok: true });
        });

        it('return models across all realms when passed true.', async () => {

            const server = await getServer(getOptions({
                models: [
                    TestModels.Dog,
                    TestModels.Person
                ]
            }));

            server.route({
                path: '/root',
                method: 'get',
                handler: (request) => {

                    const models = request.models(true);
                    expect(models).to.have.length(3);
                    expect(models.Dog.tableName).to.equal('Dog');
                    expect(models.Person.tableName).to.equal('Person');
                    expect(models.Zombie.tableName).to.equal('Zombie');
                    return { ok: 'root' };
                }
            });
            server.ext('onPreStart', () => {

                const models = server.models(true);
                expect(models).to.have.length(3);
                expect(models.Dog.tableName).to.equal('Dog');
                expect(models.Person.tableName).to.equal('Person');
                expect(models.Zombie.tableName).to.equal('Zombie');
            });
            server.ext('onRequest', (request, h) => {

                const models = h.models(true);
                expect(models).to.have.length(3);
                expect(models.Dog.tableName).to.equal('Dog');
                expect(models.Person.tableName).to.equal('Person');
                expect(models.Zombie.tableName).to.equal('Zombie');

                return h.continue;
            });

            const plugin = {
                name: 'my-plugin',
                register: (srv, opts) => {

                    srv.schwifty([TestModels.Zombie]);
                    srv.route({
                        path: '/plugin',
                        method: 'get',
                        handler: (request) => {

                            const models = request.models(true);
                            expect(models).to.have.length(3);
                            expect(models.Dog.tableName).to.equal('Dog');
                            expect(models.Person.tableName).to.equal('Person');
                            expect(models.Zombie.tableName).to.equal('Zombie');
                            return { ok: 'plugin' };
                        }
                    });
                    srv.ext('onPreStart', () => {

                        const models = srv.models(true);
                        expect(models).to.have.length(3);
                        expect(models.Dog.tableName).to.equal('Dog');
                        expect(models.Person.tableName).to.equal('Person');
                        expect(models.Zombie.tableName).to.equal('Zombie');
                    });
                    srv.ext('onRequest', (request, h) => {

                        const models = h.models(true);
                        expect(models).to.have.length(3);
                        expect(models.Dog.tableName).to.equal('Dog');
                        expect(models.Person.tableName).to.equal('Person');
                        expect(models.Zombie.tableName).to.equal('Zombie');

                        return h.continue;
                    });
                }
            };

            await server.register(plugin);
            await server.initialize();

            const res1 = await server.inject('/root');
            expect(res1.result).to.equal({ ok: 'root' });

            const res2 = await server.inject('/plugin');
            expect(res2.result).to.equal({ ok: 'plugin' });
        });
    });

    describe('Model', () => {

        describe('$validate()', () => {

            it('validates correct schema input.', () => {

                const chompy = new TestModels.Zombie();

                const validateRes = chompy.$validate({
                    firstName: 'Chompy',
                    lastName: 'Chomperson'
                });

                expect(validateRes).to.equal({
                    favoriteFood: 'Tasty brains',
                    firstName: 'Chompy',
                    lastName: 'Chomperson'
                });
            });

            it('defaults to validate itself if no json passed.', () => {

                const chompy = new TestModels.Zombie();
                chompy.firstName = 'Chompy';

                const validateRes = chompy.$validate();

                expect(validateRes).to.equal({
                    firstName: 'Chompy',
                    favoriteFood: 'Tasty brains'
                });
            });

            it('throws Objection.ValidationError if required schema item not provided to $validate().', () => {

                const chompy = new TestModels.Zombie();

                expect(() => {

                    chompy.$validate({
                        lastName: 'Chomperson'
                    });
                }).to.throw(Objection.ValidationError, /"firstName" is required/);
            });

            it('throws Objection.ValidationError if bad types are passed.', () => {

                const chompy = new TestModels.Zombie();

                expect(() => {

                    chompy.$validate({
                        firstName: 'Chompy',
                        lastName: 1234
                    });
                }).to.throw(Objection.ValidationError, /"lastName" must be a string/);
            });

            it('throws Objection.ValidationError with multiple errors per key.', () => {

                const Model = class extends Schwifty.Model {
                    static get joiSchema() {

                        return Joi.object({
                            persnicketyField: Joi.string().max(1).min(10)
                        }).options({
                            abortEarly: false
                        });
                    }
                };

                const instance = new Model();
                const persnickety = { persnicketyField: 'xxxxx' }; // Length of 5, bigger than max and less than min

                let error;

                try {
                    instance.$validate(persnickety);
                }
                catch (e) {
                    error = e;
                }

                expect(error).to.be.an.instanceof(Objection.ValidationError);

                expect(error.data).to.equal({
                    persnicketyField: [
                        {
                            message: '"persnicketyField" length must be less than or equal to 1 characters long',
                            keyword: 'string.max',
                            params: {
                                limit: 1,
                                value: 'xxxxx',
                                encoding: undefined,
                                key: 'persnicketyField',
                                label: 'persnicketyField'
                            }
                        },
                        {
                            message: '"persnicketyField" length must be at least 10 characters long',
                            keyword: 'string.min',
                            params: {
                                limit: 10,
                                value: 'xxxxx',
                                encoding: undefined,
                                key: 'persnicketyField',
                                label: 'persnicketyField'
                            }
                        }
                    ]
                });
            });

            it('can modify validation schema using model.$beforeValidate().', () => {

                let seenSchema;
                let seenJson;
                let seenOptions;

                const Model = class extends Schwifty.Model {
                    static get joiSchema() {

                        return Joi.object();
                    }

                    $beforeValidate(schema, json, options) {

                        seenSchema = schema;
                        seenJson = json;
                        seenOptions = options;

                        return schema.keys({
                            persnicketyField: Joi.string().max(1)
                        });
                    }
                };

                const instance = new Model();
                const persnickety = { persnicketyField: 'xxxxx' }; // Length of 5, bigger than max

                expect(() => instance.$validate(persnickety)).to.throw(Objection.ValidationError);
                expect(seenSchema).to.shallow.equal(Model.getJoiSchema());
                expect(seenJson).to.equal(persnickety);
                expect(seenOptions).to.equal({});
            });

            it('skips validation if model is missing joiSchema.', () => {

                const anythingGoes = new Schwifty.Model();

                const whateverSchema = {
                    anything: 'goes',
                    whatever: 8
                };

                expect(anythingGoes.$validate(whateverSchema)).to.equal(whateverSchema);
            });

            it('skips validation when `skipValidation` option is passed to $validate().', () => {

                const chompy = new TestModels.Zombie();

                const whateverSchema = {
                    anything: 'goes',
                    whatever: 8
                };

                expect(chompy.$validate(whateverSchema, { skipValidation: true })).to.equal(whateverSchema);
            });

            it('allows missing required properties when `patch` option is passed to $validate().', () => {

                const Model = class extends Schwifty.Model {
                    static get joiSchema() {

                        return Joi.object({
                            requiredField: Joi.any().required(),
                            hasDefault: Joi.any().default('mosdef') // should not appear after validation
                        });
                    }
                };

                const instance = new Model();
                const missingField = {};

                expect(instance.$validate(missingField, { patch: true })).to.equal(missingField);
            });
        });

        describe('static method getJoiSchema(patch)', () => {

            it('returns nothing when there\'s no Joi schema.', () => {

                expect(Schwifty.Model.getJoiSchema()).to.not.exist();
                expect(Schwifty.Model.getJoiSchema(true)).to.not.exist();
            });

            it('memoizes the plain schema.', () => {

                const Model = class extends Schwifty.Model {
                    static get joiSchema() {

                        return Joi.object();
                    }
                };

                expect(Model.getJoiSchema()).to.shallow.equal(Model.getJoiSchema());
            });

            it('memoizes the patch schema.', () => {

                const Model = class extends Schwifty.Model {
                    static get joiSchema() {

                        return Joi.object();
                    }
                };

                expect(Model.getJoiSchema()).to.not.shallow.equal(Model.getJoiSchema(true));
                expect(Model.getJoiSchema(true)).to.shallow.equal(Model.getJoiSchema(true));
            });

            it('forgets past memoization on extended classes.', () => {

                const ModelOne = class extends Schwifty.Model {
                    static get joiSchema() {

                        return Joi.object({ a: Joi.any() });
                    }
                };

                const keysOf = (schema) => Object.keys(schema.describe().keys || {});

                expect(keysOf(ModelOne.getJoiSchema())).to.only.include(['a']);
                expect(keysOf(ModelOne.getJoiSchema(true))).to.only.include(['a']);

                const ModelTwo = class extends ModelOne {
                    static get joiSchema() {

                        return super.joiSchema.keys({ b: Joi.any() });
                    }
                };

                expect(keysOf(ModelTwo.getJoiSchema())).to.only.include(['a', 'b']);
                expect(keysOf(ModelTwo.getJoiSchema(true))).to.only.include(['a', 'b']);
            });
        });

        describe('static getter jsonAttributes', () => {

            it('lists attributes that are specified as Joi objects or arrays.', () => {

                const Model = class extends Schwifty.Model {
                    static get joiSchema() {

                        return Joi.object({
                            arr: Joi.array(),
                            obj: Joi.object(),
                            str: Joi.string(),
                            num: Joi.number()
                        });
                    }
                };

                const jsonAttributes = Model.jsonAttributes;

                expect(jsonAttributes.length).to.equal(2);
                expect(jsonAttributes).to.contain(['arr', 'obj']);
            });

            it('returns null for a missing Joi schema.', () => {

                expect(Schwifty.Model.jsonAttributes).to.equal(null);
            });

            it('returns an empty array for an empty Joi schema.', () => {

                const Model = class extends Schwifty.Model {
                    static get joiSchema() {

                        return Joi.object();
                    }
                };

                expect(Model.jsonAttributes).to.equal([]);
            });

            it('is memoized.', () => {

                const Model = class extends Schwifty.Model {
                    static get joiSchema() {

                        return Joi.object({
                            arr: Joi.array(),
                            obj: Joi.object(),
                            str: Joi.string(),
                            num: Joi.number()
                        });
                    }
                };

                expect(Model.jsonAttributes).to.shallow.equal(Model.jsonAttributes);
            });

            it('if set, prefers set value.', () => {

                // Not affected by parent class

                Schwifty.Model.jsonAttributes = false;

                const ModelOne = class extends Schwifty.Model {
                    static get joiSchema() {

                        return Joi.object();
                    }
                };

                expect(ModelOne.jsonAttributes).to.equal([]);

                // Prefers own set value

                const ModelTwo = class extends Schwifty.Model {
                    static get joiSchema() {

                        return Joi.object();
                    }
                };

                ModelTwo.jsonAttributes = false;

                expect(ModelTwo.jsonAttributes).to.equal(false);
            });
        });

        describe('static setter jsonAttributes', () => {

            // A quick dip into unit (vs behavioral) testing!
            it('sets $$schwiftyJsonAttributes', () => {

                const Model = class extends Schwifty.Model {
                    static get joiSchema() {

                        return Joi.object({
                            arr: Joi.array(),
                            obj: Joi.object(),
                            str: Joi.string(),
                            num: Joi.number()
                        });
                    }
                };

                const jsonAttrs = Model.jsonAttributes;
                expect(jsonAttrs).to.equal(['arr', 'obj']);
                expect(jsonAttrs).to.shallow.equal(Model.$$schwiftyJsonAttributes);

                const emptyJsonAttrs = Model.jsonAttributes = [];
                expect(emptyJsonAttrs).to.shallow.equal(Model.$$schwiftyJsonAttributes);
            });
        });
    });

    describe('assertCompatible()', () => {

        const defaultErrorMsg = 'Models are incompatible.  One model must extend the other, they must have the same name, and share the same tableName.';

        it('throws if one model doesn\'t extend the other.', () => {

            const ModelA = class Named extends Objection.Model {};
            const ModelB = class Named extends Objection.Model {};

            expect(() => Schwifty.assertCompatible(ModelA, ModelB)).to.throw(defaultErrorMsg);
            expect(() => Schwifty.assertCompatible(ModelB, ModelA)).to.throw(defaultErrorMsg);
        });

        it('throws if one model doesn\'t have the same name as the other.', () => {

            const ModelA = class NameOne extends Objection.Model {};
            const ModelB = class NameTwo extends ModelA {};

            expect(() => Schwifty.assertCompatible(ModelA, ModelB)).to.throw(defaultErrorMsg);
            expect(() => Schwifty.assertCompatible(ModelB, ModelA)).to.throw(defaultErrorMsg);
        });

        it('throws if one model doesn\'t have the same table as the other.', () => {

            const ModelA = class Named extends Objection.Model {};
            ModelA.tableName = 'x';

            const ModelB = class Named extends ModelA {};
            ModelB.tableName = 'y';

            expect(() => Schwifty.assertCompatible(ModelA, ModelB)).to.throw(defaultErrorMsg);
            expect(() => Schwifty.assertCompatible(ModelB, ModelA)).to.throw(defaultErrorMsg);
        });

        it('throws with custom message.', () => {

            const ModelA = class NameOne extends Objection.Model {};
            const ModelB = class NameTwo extends ModelA {};
            const customMessage = 'Bad, very bad!';

            expect(() => Schwifty.assertCompatible(ModelA, ModelB, customMessage)).to.throw(customMessage);
        });

        it('no-ops when one model extends the other, they share the same name, and share the same table.', () => {

            const ModelA = class Named extends Objection.Model {};
            ModelA.tableName = 'x';

            const ModelB = class Named extends ModelA {};
            ModelB.tableName = 'x';

            expect(() => Schwifty.assertCompatible(ModelA, ModelB)).to.not.throw();
            expect(() => Schwifty.assertCompatible(ModelB, ModelA)).to.not.throw();
        });
    });

    describe('migrationsStubPath', () => {

        it('is the path of a hapi-friendly knex stub file.', async () => {

            const readFile = Util.promisify(Fs.readFile);

            const contents = (await readFile(Schwifty.migrationsStubPath)).toString();

            expect(contents).to.startWith('\'use strict\';');
            expect(contents).to.contain('exports.up = async (knex) => {');
            expect(contents).to.contain('exports.down = async (knex) => {');
        });
    });

    describe('ownership', () => {

        it('of models applies to server\'s realm and its ancestors.', async () => {

            const makePlugin = (name, models, plugins) => ({
                name,
                async register(srv, options) {

                    await srv.register(plugins);
                    srv.schwifty(models);
                    srv.expose('models', () => srv.models());
                }
            });

            const ModelO = class ModelO extends Schwifty.Model {};
            const ModelA1 = class ModelA1 extends Schwifty.Model {};
            const ModelA1a = class ModelA1a extends Schwifty.Model {};
            const ModelA1b = class ModelA1b extends Schwifty.Model {};
            const ModelA2 = class ModelA2 extends Schwifty.Model {};
            const ModelX1a = class ModelX1a extends Schwifty.Model {};

            const server = Hapi.server();
            await server.register(Schwifty);

            const pluginX1a = makePlugin('pluginX1a', [], []);
            const pluginX1 = makePlugin('pluginX1', [ModelX1a], [pluginX1a]);
            const pluginX = makePlugin('pluginX', [], [pluginX1]);
            const pluginA1 = makePlugin('pluginA1', [ModelA1a, ModelA1b], []);
            const pluginA = makePlugin('pluginA', [ModelA1, ModelA2], [pluginA1, pluginX]);

            server.schwifty(ModelO);

            await server.register(pluginA);

            const {
                pluginX1a: X1a,
                pluginX1: X1,
                pluginX: X,
                pluginA1: A1,
                pluginA: A
            } = server.plugins;

            expect(X1a.models()).to.equal({});
            expect(X1.models()).to.only.contain([
                'ModelX1a'
            ]);
            expect(X.models()).to.only.contain([
                'ModelX1a'
            ]);
            expect(A1.models()).to.only.contain([
                'ModelA1a',
                'ModelA1b'
            ]);
            expect(A.models()).to.only.contain([
                'ModelA1',
                'ModelA1a',
                'ModelA1b',
                'ModelA2',
                'ModelX1a'
            ]);
            expect(server.models()).to.only.contain([
                'ModelO',
                'ModelA1',
                'ModelA1a',
                'ModelA1b',
                'ModelA2',
                'ModelX1a'
            ]);
        });

        it('of knex applies to server\'s realm and its children.', async () => {

            const makePlugin = (name, models, knex, plugins) => ({
                name,
                async register(srv, options) {

                    await srv.register(plugins);
                    srv.schwifty({ models, knex });
                    srv.expose('knex', () => srv.knex());
                }
            });

            // Required to bind knex (during server initialization) since objection v0.9.1

            const withTablename = (Model) => {

                return class extends Model {

                    static get tableName() {

                        return 'TableName';
                    }
                };
            };

            const ModelO = class ModelO extends withTablename(Schwifty.Model) {};
            const ModelA1 = class ModelA1 extends withTablename(Schwifty.Model) {};
            const ModelA1a = class ModelA1a extends withTablename(Schwifty.Model) {};
            const ModelA1b = class ModelA1b extends withTablename(Schwifty.Model) {};
            const ModelA2 = class ModelA2 extends withTablename(Schwifty.Model) {};
            const ModelX1a = class ModelX1a extends withTablename(Schwifty.Model) {};

            const knex1 = makeKnex();
            const knex2 = makeKnex();

            const server = Hapi.server();
            await server.register(Schwifty);

            const pluginX1a = makePlugin('pluginX1a', [], undefined, []);
            const pluginX1 = makePlugin('pluginX1', [ModelX1a], undefined, [pluginX1a]);
            const pluginX = makePlugin('pluginX', [], knex1, [pluginX1]);
            const pluginA1 = makePlugin('pluginA1', [ModelA1a, ModelA1b], undefined, []);
            const pluginA = makePlugin('pluginA', [ModelA1, ModelA2], knex2, [pluginA1, pluginX]);

            server.schwifty(ModelO);

            await server.register(pluginA);

            const {
                pluginX1a: X1a,
                pluginX1: X1,
                pluginX: X,
                pluginA1: A1,
                pluginA: A
            } = server.plugins;

            expect(X1a.knex()).to.shallow.equal(knex1);
            expect(X1.knex()).to.shallow.equal(knex1);
            expect(X.knex()).to.shallow.equal(knex1);
            expect(A1.knex()).to.shallow.equal(knex2);
            expect(A.knex()).to.shallow.equal(knex2);
            expect(server.knex()).to.equal(null);

            await server.initialize();

            const {
                ModelO: BoundModelO,
                ModelA1: BoundModelA1,
                ModelA1a: BoundModelA1a,
                ModelA1b: BoundModelA1b,
                ModelA2: BoundModelA2,
                ModelX1a: BoundModelX1a
            } = server.models();

            expect(BoundModelO.knex()).to.not.exist();
            expect(BoundModelA1.knex()).to.shallow.equal(knex2);
            expect(BoundModelA1a.knex()).to.shallow.equal(knex2);
            expect(BoundModelA1b.knex()).to.shallow.equal(knex2);
            expect(BoundModelA2.knex()).to.shallow.equal(knex2);
            expect(BoundModelX1a.knex()).to.shallow.equal(knex1);
        });
    });
});<|MERGE_RESOLUTION|>--- conflicted
+++ resolved
@@ -2,12 +2,9 @@
 
 // Load modules
 
+const Fs = require('fs');
 const Path = require('path');
-<<<<<<< HEAD
 const Util = require('util');
-const Tmp = require('tmp');
-=======
->>>>>>> 15e2d51c
 const Lab = require('@hapi/lab');
 const Code = require('@hapi/code');
 const Hapi = require('@hapi/hapi');
